package donegroup

import (
	"context"
	"errors"
	"sync"
	"time"
)

var doneGroupKey = struct{}{}
var ErrNotContainDoneGroup = errors.New("donegroup: context does not contain a doneGroup. Use donegroup.With* to create a context with a doneGroup")

// doneGroup is cleanup function groups per Context.
type doneGroup struct {
	cancel context.CancelCauseFunc
	// ctxw is the context used to call the cleanup functions
	ctxw          context.Context
	cleanupGroups []*sync.WaitGroup
	errors        error
	mu            sync.Mutex
	// _ctx, _cancel is a trigger for calling cleanup functions
	_ctx    context.Context
	_cancel context.CancelFunc
}

// WithCancel returns a copy of parent with a new Done channel and a doneGroup.
func WithCancel(ctx context.Context) (context.Context, context.CancelFunc) {
	return WithCancelWithKey(ctx, doneGroupKey)
}

// WithDeadline returns a copy of parent with a new Done channel and a doneGroup.
// If the deadline is exceeded, the cause is set to context.DeadlineExceeded.
func WithDeadline(ctx context.Context, d time.Time) (context.Context, context.CancelFunc) {
	return WithDeadlineCause(ctx, d, nil)
}

// WithTimeout returns a copy of parent with a new Done channel and a doneGroup.
// If the timeout is exceeded, the cause is set to context.DeadlineExceeded.
func WithTimeout(ctx context.Context, timeout time.Duration) (context.Context, context.CancelFunc) {
	return WithTimeoutCause(ctx, timeout, nil)
}

// WithCancelCause returns a copy of parent with a new Done channel and a doneGroup.
func WithCancelCause(ctx context.Context) (context.Context, context.CancelCauseFunc) {
	return WithCancelCauseWithKey(ctx, doneGroupKey)
}

// WithDeadlineCause returns a copy of parent with a new Done channel and a doneGroup.
func WithDeadlineCause(ctx context.Context, d time.Time, cause error) (context.Context, context.CancelFunc) {
	return WithDeadlineCauseWithKey(ctx, d, cause, doneGroupKey)
}

// WithTimeoutCause returns a copy of parent with a new Done channel and a doneGroup.
func WithTimeoutCause(ctx context.Context, timeout time.Duration, cause error) (context.Context, context.CancelFunc) {
	return WithTimeoutCauseWithKey(ctx, timeout, cause, doneGroupKey)
}

// WithCancelWithKey returns a copy of parent with a new Done channel and a doneGroup.
func WithCancelWithKey(ctx context.Context, key any) (context.Context, context.CancelFunc) {
	ctx, fn := WithCancelCauseWithKey(ctx, key)
	return ctx, func() { fn(nil) }
}

// WithDeadlineWithKey returns a copy of parent with a new Done channel and a doneGroup.
func WithDeadlineWithKey(ctx context.Context, d time.Time, key any) (context.Context, context.CancelFunc) {
	return WithDeadlineCauseWithKey(ctx, d, nil, key)
}

// WithTimeoutWithKey returns a copy of parent with a new Done channel and a doneGroup.
func WithTimeoutWithKey(ctx context.Context, timeout time.Duration, key any) (context.Context, context.CancelFunc) {
	return WithTimeoutCauseWithKey(ctx, timeout, nil, key)
}

// WithCancelCauseWithKey returns a copy of parent with a new Done channel and a doneGroup.
func WithCancelCauseWithKey(ctx context.Context, key any) (context.Context, context.CancelCauseFunc) {
	ctx, cancelCause := context.WithCancelCause(ctx)
	return withDoneGroup(ctx, cancelCause, key)
}

// WithDeadlineCauseWithKey returns a copy of parent with a new Done channel and a doneGroup.
func WithDeadlineCauseWithKey(ctx context.Context, d time.Time, cause error, key any) (context.Context, context.CancelFunc) {
	ctx, cancelCause := context.WithCancelCause(ctx)
	ctx, cancel := context.WithDeadlineCause(ctx, d, cause)
	ctx, _ = withDoneGroup(ctx, cancelCause, key)
	return ctx, cancel
}

// WithTimeoutCauseWithKey returns a copy of parent with a new Done channel and a doneGroup.
func WithTimeoutCauseWithKey(ctx context.Context, timeout time.Duration, cause error, key any) (context.Context, context.CancelFunc) {
	return WithDeadlineCauseWithKey(ctx, time.Now().Add(timeout), cause, key)
}

// Cleanup registers a function to be called when the context is canceled.
func Cleanup(ctx context.Context, f func() error) error {
	return CleanupWithKey(ctx, doneGroupKey, f)
}

// CleanupWithKey Cleanup registers a function to be called when the context is canceled.
func CleanupWithKey(ctx context.Context, key any, f func() error) error {
	dg, ok := ctx.Value(key).(*doneGroup)
	if !ok {
		return ErrNotContainDoneGroup
	}

	rootWg := dg.cleanupGroups[0]
	dg.mu.Lock()
	rootWg.Add(1)
	dg.mu.Unlock()
	go func() {
		<-ctx.Done()
		<-dg._ctx.Done()
		if err := f(); err != nil {
			dg.mu.Lock()
			dg.errors = errors.Join(dg.errors, err)
			dg.mu.Unlock()
		}
		rootWg.Done()
	}()
	return nil
}

// Wait blocks until the context is canceled. Then calls the function registered by Cleanup.
func Wait(ctx context.Context) error {
	return WaitWithKey(ctx, doneGroupKey)
}

// WaitWithTimeout blocks until the context (ctx) is canceled. Then calls the function registered by Cleanup with timeout.
func WaitWithTimeout(ctx context.Context, timeout time.Duration) error {
	return WaitWithTimeoutAndKey(ctx, timeout, doneGroupKey)
}

// WaitWithContext blocks until the context (ctx) is canceled. Then calls the function registered by Cleanup with context (ctxw).
func WaitWithContext(ctx, ctxw context.Context) error {
	return WaitWithContextAndKey(ctx, ctxw, doneGroupKey)
}

// Cancel cancels the context. Then calls the function registered by Cleanup.
func Cancel(ctx context.Context) error {
	return CancelWithKey(ctx, doneGroupKey)
}

// CancelWithCause cancels the context with cause. Then calls the function registered by Cleanup.
func CancelWithCause(ctx context.Context, cause error) error {
	return CancelWithKeyAndCause(ctx, doneGroupKey, cause)
}

// CancelWithTimeout cancels the context. Then calls the function registered by Cleanup with timeout.
func CancelWithTimeout(ctx context.Context, timeout time.Duration) error {
	return CancelWithTimeoutAndKey(ctx, timeout, doneGroupKey)
}

// CancelWithTimeoutAndCause cancels the context with cause. Then calls the function registered by Cleanup with timeout.
func CancelWithTimeoutAndCause(ctx context.Context, timeout time.Duration, cause error) error {
	return CancelWithTimeoutAndKeyAndCause(ctx, timeout, doneGroupKey, cause)
}

// CancelWithContext cancels the context. Then calls the function registered by Cleanup with context (ctxw).
func CancelWithContext(ctx, ctxw context.Context) error {
	return CancelWithContextAndKey(ctx, ctxw, doneGroupKey)
}

// CancelWithCauseAndContext cancels the context with cause. Then calls the function registered by Cleanup with context (ctxw).
func CancelWithCauseAndContext(ctx context.Context, cause error, ctxw context.Context) error {
	return CancelWithContextAndKeyAndCause(ctx, ctxw, doneGroupKey, cause)
}

// WaitWithKey blocks until the context is canceled. Then calls the function registered by Cleanup.
func WaitWithKey(ctx context.Context, key any) error {
	return WaitWithContextAndKey(ctx, context.WithoutCancel(ctx), key)
}

// WaitWithTimeoutAndKey blocks until the context is canceled. Then calls the function registered by Cleanup with timeout.
func WaitWithTimeoutAndKey(ctx context.Context, timeout time.Duration, key any) error {
	ctxw, cancel := context.WithTimeout(context.WithoutCancel(ctx), timeout)
	defer cancel()
	return WaitWithContextAndKey(ctx, ctxw, key)
}

// WaitWithContextAndKey blocks until the context is canceled. Then calls the function registered by Cleanup with context (ctxx).
func WaitWithContextAndKey(ctx, ctxw context.Context, key any) error {
	dg, ok := ctx.Value(key).(*doneGroup)
	if !ok {
		return ErrNotContainDoneGroup
	}
	dg.mu.Lock()
	dg.ctxw = ctxw
	dg.mu.Unlock()
	<-ctx.Done()
	wg := &sync.WaitGroup{}
	for _, g := range dg.cleanupGroups {
		wg.Add(1)
		go func() {
			g.Wait()
			wg.Done()
		}()
	}
	dg._cancel()
	ch := make(chan struct{})
	go func() {
		wg.Wait()
		close(ch)
	}()
	select {
	case <-ch:
	case <-ctxw.Done():
<<<<<<< HEAD
=======
		dg.mu.Lock()
		defer dg.mu.Unlock()
>>>>>>> 8d6910ad
		dg.errors = errors.Join(dg.errors, ctxw.Err())
	}
	return dg.errors
}

// CancelWithKey cancels the context. Then calls the function registered by Cleanup.
func CancelWithKey(ctx context.Context, key any) error {
	return CancelWithContextAndKey(ctx, context.WithoutCancel(ctx), key)
}

// CancelWithKeyAndCause cancels the context with cause. Then calls the function registered by Cleanup.
func CancelWithKeyAndCause(ctx context.Context, key any, cause error) error {
	return CancelWithContextAndKeyAndCause(ctx, context.WithoutCancel(ctx), key, cause)
}

// CancelWithTimeoutAndKey cancels the context. Then calls the function registered by Cleanup with timeout.
func CancelWithTimeoutAndKey(ctx context.Context, timeout time.Duration, key any) error {
	ctxw, cancel := context.WithTimeout(context.WithoutCancel(ctx), timeout)
	defer cancel()
	return CancelWithContextAndKey(ctx, ctxw, key)
}

// CancelWithTimeoutAndKeyAndCause cancels the context with cause. Then calls the function registered by Cleanup with timeout.
func CancelWithTimeoutAndKeyAndCause(ctx context.Context, timeout time.Duration, key any, cause error) error {
	ctxw, cancel := context.WithTimeout(context.WithoutCancel(ctx), timeout)
	defer cancel()
	return CancelWithContextAndKeyAndCause(ctx, ctxw, key, cause)
}

// CancelWithContextAndKey cancels the context. Then calls the function registered by Cleanup with context (ctxw).
func CancelWithContextAndKey(ctx, ctxw context.Context, key any) error {
	return CancelWithContextAndKeyAndCause(ctx, ctxw, key, context.Canceled)
}

// CancelWithContextAndKeyAndCause cancels the context with cause. Then calls the function registered by Cleanup with context (ctxw).
func CancelWithContextAndKeyAndCause(ctx, ctxw context.Context, key any, cause error) error {
	dg, ok := ctx.Value(key).(*doneGroup)
	if !ok {
		return ErrNotContainDoneGroup
	}
	dg.cancel(cause)
	return WaitWithContextAndKey(ctx, ctxw, key)
}

// Awaiter returns a function that guarantees execution of the process until it is called.
// Note that if the timeout of WaitWithTimeout has passed (or the context of WaitWithContext has canceled), it will not wait.
func Awaiter(ctx context.Context) (completed func(), err error) {
	return AwaiterWithKey(ctx, doneGroupKey)
}

// AwaiterWithKey returns a function that guarantees execution of the process until it is called.
// Note that if the timeout of WaitWithTimeout has passed (or the context of WaitWithContext has canceled), it will not wait.
func AwaiterWithKey(ctx context.Context, key any) (completed func(), err error) {
<<<<<<< HEAD
	ctxx, completed := context.WithCancel(context.Background()) //nolint:govet
	if err := CleanupWithKey(ctx, key, func() error {
		<-ctxx.Done()
		return nil
=======
	ctxx, completed := context.WithCancel(context.WithoutCancel(ctx)) //nolint:govet
	if err := CleanupWithKey(ctx, key, func(ctxw context.Context) error {
		select {
		case <-ctxw.Done():
			return ctxw.Err()
		case <-ctxx.Done():
			return nil
		}
>>>>>>> 8d6910ad
	}); err != nil {
		return nil, err //nolint:govet
	}
	return completed, nil
}

// Awaitable returns a function that guarantees execution of the process until it is called.
// Note that if the timeout of WaitWithTimeout has passed (or the context of WaitWithContext has canceled), it will not wait.
func Awaitable(ctx context.Context) (completed func()) {
	return AwaitableWithKey(ctx, doneGroupKey)
}

// AwaitableWithKey returns a function that guarantees execution of the process until it is called.
// Note that if the timeout of WaitWithTimeout has passed (or the context of WaitWithContext has canceled), it will not wait.
func AwaitableWithKey(ctx context.Context, key any) (completed func()) {
	completed, err := AwaiterWithKey(ctx, key)
	if err != nil {
		panic(err)
	}
	return completed
}

// Go calls the function now asynchronously.
// If an error occurs, it is stored in the doneGroup.
// Note that if the timeout of WaitWithTimeout has passed (or the context of WaitWithContext has canceled), it will not wait.
func Go(ctx context.Context, f func() error) {
	GoWithKey(ctx, doneGroupKey, f)
}

// GoWithKey calls the function now asynchronously.
// If an error occurs, it is stored in the doneGroup.
// Note that if the timeout of WaitWithTimeout has passed (or the context of WaitWithContext has canceled), it will not wait.
func GoWithKey(ctx context.Context, key any, f func() error) {
	dg, ok := ctx.Value(key).(*doneGroup)
	if !ok {
		panic(ErrNotContainDoneGroup)
	}
	completed, err := AwaiterWithKey(ctx, key)
	if err != nil {
		panic(err)
	}
	go func() {
		if err := f(); err != nil {
			dg.mu.Lock()
			dg.errors = errors.Join(dg.errors, err)
			dg.mu.Unlock()
		}
		completed()
	}()
}

func withDoneGroup(ctx context.Context, cancelCause context.CancelCauseFunc, key any) (context.Context, context.CancelCauseFunc) {
	wg := &sync.WaitGroup{}
	dg, ok := ctx.Value(key).(*doneGroup)
	if !ok {
		// Root doneGroup
		_ctx, _cancel := context.WithCancel(context.WithoutCancel(ctx))
		dg = &doneGroup{
			cancel:        cancelCause,
			_ctx:          _ctx,
			_cancel:       _cancel,
			cleanupGroups: []*sync.WaitGroup{wg},
		}
		return context.WithValue(ctx, key, dg), cancelCause
	}
	// Add cleanupGroup to parent doneGroup
	dg.cleanupGroups = append(dg.cleanupGroups, wg)

	// Leaf doneGroup
	_ctx, _cancel := context.WithCancel(dg._ctx)
	leafDg := &doneGroup{
		cancel:        cancelCause,
		_ctx:          _ctx,
		_cancel:       _cancel,
		cleanupGroups: []*sync.WaitGroup{wg},
	}
	return context.WithValue(ctx, key, leafDg), cancelCause
}<|MERGE_RESOLUTION|>--- conflicted
+++ resolved
@@ -203,11 +203,8 @@
 	select {
 	case <-ch:
 	case <-ctxw.Done():
-<<<<<<< HEAD
-=======
 		dg.mu.Lock()
 		defer dg.mu.Unlock()
->>>>>>> 8d6910ad
 		dg.errors = errors.Join(dg.errors, ctxw.Err())
 	}
 	return dg.errors
@@ -261,21 +258,10 @@
 // AwaiterWithKey returns a function that guarantees execution of the process until it is called.
 // Note that if the timeout of WaitWithTimeout has passed (or the context of WaitWithContext has canceled), it will not wait.
 func AwaiterWithKey(ctx context.Context, key any) (completed func(), err error) {
-<<<<<<< HEAD
-	ctxx, completed := context.WithCancel(context.Background()) //nolint:govet
+	ctxx, completed := context.WithCancel(context.WithoutCancel(ctx)) //nolint:govet
 	if err := CleanupWithKey(ctx, key, func() error {
 		<-ctxx.Done()
 		return nil
-=======
-	ctxx, completed := context.WithCancel(context.WithoutCancel(ctx)) //nolint:govet
-	if err := CleanupWithKey(ctx, key, func(ctxw context.Context) error {
-		select {
-		case <-ctxw.Done():
-			return ctxw.Err()
-		case <-ctxx.Done():
-			return nil
-		}
->>>>>>> 8d6910ad
 	}); err != nil {
 		return nil, err //nolint:govet
 	}
